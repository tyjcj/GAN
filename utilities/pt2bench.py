--- conflicted
+++ resolved
@@ -1,477 +1,443 @@
-import torch
-import os
-from torch_geometric.data import Data
-from collections import defaultdict
-
-PI, PO, AND = 0, 1, 2
-
-
-def _sanitize_and_orient_edges(edge_index, edge_attr, node_types, node_depth=None, verbose=True):
-    import numpy as np
-    num_nodes = node_types.shape[0]
-    priority = {PI: 0, AND: 1, PO: 2}
-
-    if edge_index is None:
-        return np.zeros((2, 0), dtype=int), np.zeros((0,), dtype=int)
-
-    e_src = edge_index[0].tolist()
-    e_dst = edge_index[1].tolist()
-    if edge_attr is None:
-        e_inv = [0] * len(e_src)
-    else:
-        # Robust flatten for numpy/list/torch
-        try:
-            ea_arr = np.asarray(edge_attr).reshape(-1)
-            e_inv = ea_arr.tolist()
-        except Exception:
-            # Fallback to list
-            e_inv = list(edge_attr)
-
-    total = len(e_src)
-    removed_self = removed_oob = removed_pp = flips = 0
-    cleaned = []
-
-    for s, d, inv in zip(e_src, e_dst, e_inv):
-        if s is None or d is None:
-            continue
-        if s < 0 or d < 0 or s >= num_nodes or d >= num_nodes:
-            removed_oob += 1
-            continue
-        if s == d:
-            removed_self += 1
-            continue
-        ts, td = int(node_types[s]), int(node_types[d])
-        # drop PI->PI or PO->PO
-        if (ts == PI and td == PI) or (ts == PO and td == PO):
-            removed_pp += 1
-            continue
-        # prefer into non-PI
-        if td == PI and ts != PI:
-            s, d, ts, td = d, s, td, ts
-            flips += 1
-        # avoid from PO
-        if ts == PO and td != PO:
-            s, d, ts, td = d, s, td, ts
-            flips += 1
-        # prefer increasing depth
-        if node_depth is not None:
-            ds = float(node_depth[s])
-            dd = float(node_depth[d])
-            if ds > dd:
-                s, d, ts, td = d, s, td, ts
-                flips += 1
-        # enforce type priority
-        if priority.get(ts, 9) > priority.get(td, -1):
-            s, d, ts, td = d, s, td, ts
-            flips += 1
-        # final guard
-        if (ts == PI and td == PI) or (ts == PO and td == PO):
-            removed_pp += 1
-            continue
-        cleaned.append((int(s), int(d), int(inv)))
-
-    # dedup
-    seen = set()
-    deduped = []
-    for s, d, inv in cleaned:
-        key = (s, d, inv)
-        if key in seen:
-            continue
-        seen.add(key)
-        deduped.append((s, d, inv))
-
-    # enforce strictly increasing depth if provided (adaptive)
-    depth_filtered = []
-    dropped_non_increasing = 0
-    if node_depth is not None and len(deduped) > 0:
-        for s, d, inv in deduped:
-            ds = float(node_depth[s])
-            dd = float(node_depth[d])
-            if ds < dd:
-                depth_filtered.append((s, d, inv))
-            else:
-                dropped_non_increasing += 1
-        # If depth filtering removes too many edges, disable it (fallback to type-only + cycle breaking)
-        if dropped_non_increasing > 0.3 * len(deduped):
-            depth_filtered = deduped
-            depth_filter_disabled = True
-        else:
-            depth_filter_disabled = False
-    else:
-        depth_filtered = deduped
-        depth_filter_disabled = False
-
-    # break residual cycles via Kahn: iteratively remove one incoming edge from nodes in cycles
-    def break_cycles_trimming(edges, n):
-        if not edges:
-            return [], 0
-        from collections import defaultdict, deque
-        edges = list(edges)
-        removed_cycle_edges = 0
-        while True:
-            indeg = [0] * n
-            g = [[] for _ in range(n)]
-            for s, d, _ in edges:
-                if 0 <= s < n and 0 <= d < n:
-                    g[s].append(d)
-                    indeg[d] += 1
-            q = deque([i for i in range(n) if indeg[i] == 0])
-            seen = 0
-            order = []
-            while q:
-                u = q.popleft()
-                order.append(u)
-                seen += 1
-                for v in g[u]:
-                    indeg[v] -= 1
-                    if indeg[v] == 0:
-                        q.append(v)
-            if seen == n:
-                # DAG
-                return edges, removed_cycle_edges
-            # find a node still with indegree>0 to cut an incoming edge
-            victim = None
-            for i in range(n):
-                if indeg[i] > 0:
-                    victim = i
-                    break
-            if victim is None:
-                return edges, removed_cycle_edges
-            # choose an incoming edge to victim to remove; prefer one with non-increasing depth
-            incoming_idx = -1
-            for idx, (s, d, inv) in enumerate(edges):
-                if d == victim:
-                    if node_depth is not None and not (float(node_depth[s]) < float(node_depth[d])):
-                        incoming_idx = idx
-                        break
-                    if incoming_idx == -1:
-                        incoming_idx = idx
-            if incoming_idx == -1:
-                return edges, removed_cycle_edges
-            edges.pop(incoming_idx)
-            removed_cycle_edges += 1
-
-    broken_edges, removed_cycle_edges = break_cycles_trimming(depth_filtered, num_nodes)
-
-    if verbose:
-        kept = len(deduped)
-        kept2 = len(depth_filtered)
-        kept3 = len(broken_edges)
-        print(f"[CLEAN] total={total} kept={kept} removed_self={removed_self} removed_oob={removed_oob} removed_PP={removed_pp} flips={flips}")
-        if node_depth is not None:
-            print(f"[CLEAN] dropped_non_increasing={dropped_non_increasing}")
-            if depth_filter_disabled:
-                print(f"[CLEAN] depth_filter_disabled=True (fallback to type-only)")
-        if removed_cycle_edges > 0:
-            print(f"[CLEAN] removed_cycle_edges={removed_cycle_edges} (DAG enforced)")
-
-    if not broken_edges:
-        return np.zeros((2, 0), dtype=int), np.zeros((0,), dtype=int)
-
-    new_src, new_dst, new_inv = zip(*broken_edges)
-    return (torch.tensor([new_src, new_dst], dtype=torch.long).numpy(),
-            torch.tensor(new_inv, dtype=torch.long).numpy())
-
-
-essential_types = {PI, AND, PO}
-
-def _reachable_from_inputs(edge_index, node_types):
-    num_nodes = node_types.shape[0]
-    succ = defaultdict(list)
-    if edge_index is not None and edge_index.shape[1] > 0:
-        for s, d in zip(edge_index[0].tolist(), edge_index[1].tolist()):
-            succ[int(s)].append(int(d))
-    frontier = [i for i in range(num_nodes) if int(node_types[i]) == PI]
-    seen = set(frontier)
-    while frontier:
-        nxt = []
-        for u in frontier:
-            for v in succ.get(u, []):
-                if v not in seen:
-                    seen.add(v)
-                    nxt.append(v)
-        frontier = nxt
-    return seen
-
-
-def _reverse_reachable_to_pos(edge_index, node_types):
-    num_nodes = node_types.shape[0]
-    preds = defaultdict(list)
-    if edge_index is not None and edge_index.shape[1] > 0:
-        for s, d in zip(edge_index[0].tolist(), edge_index[1].tolist()):
-            preds[int(d)].append(int(s))
-    frontier = [i for i in range(num_nodes) if int(node_types[i]) == PO]
-    seen = set(frontier)
-    while frontier:
-        nxt = []
-        for v in frontier:
-            for p in preds.get(v, []):
-                if p not in seen:
-                    seen.add(p)
-                    nxt.append(p)
-        frontier = nxt
-    return seen
-
-
-def pt_to_bench(pt_path, out_path, verbose=True):
-    raw = torch.load(pt_path, map_location="cpu", weights_only=False)
-    data = Data(**raw) if isinstance(raw, dict) and "x" in raw else raw
-
-    x = data.x.numpy()
-    node_types = x[:, 0].astype(int)
-    num_nodes = x.shape[0]
-
-    node_depth = getattr(data, 'node_depth', None)
-    if node_depth is not None:
-        try:
-            node_depth = node_depth.numpy()
-        except Exception:
-            pass
-
-    edge_index = data.edge_index.numpy() if getattr(data, 'edge_index', None) is not None else torch.zeros((2,0), dtype=torch.long).numpy()
-    edge_attr = data.edge_attr.view(-1).numpy() if getattr(data, 'edge_attr', None) is not None else [0]* (edge_index.shape[1] if edge_index is not None else 0)
-
-    # sanitize & orient
-    edge_index, edge_attr = _sanitize_and_orient_edges(edge_index, edge_attr, node_types, node_depth=node_depth, verbose=verbose)
-
-    # preds map
-    edge_map = {i: [] for i in range(num_nodes)}
-    for e in range(edge_index.shape[1] if edge_index is not None else 0):
-        s = int(edge_index[0, e])
-        d = int(edge_index[1, e])
-        inv = int(edge_attr[e])
-        edge_map.setdefault(d, []).append((s, inv))
-
-    # reachability: forward from PI and backward from PO, on-path = intersection
-    reachable = _reachable_from_inputs(edge_index, node_types)
-    rev_reach = _reverse_reachable_to_pos(edge_index, node_types)
-    on_path = reachable & rev_reach
-    # If there is no clean PI->PO path (common for noisy samples), fall back to a
-    # maximally connected region so that we can still emit a structurally valid
-    # circuit instead of returning an empty netlist.
-    if on_path:
-        active_region = set(on_path)
-    elif reachable:
-        active_region = set(reachable)
-    elif rev_reach:
-        active_region = set(rev_reach)
-    else:
-        active_region = set(i for i in range(num_nodes) if node_types[i] in (PI, AND, PO))
-    num_reach_and = sum(1 for i in range(num_nodes) if node_types[i] == AND and i in on_path)
-    num_reach_po = sum(1 for i in range(num_nodes) if node_types[i] == PO and i in on_path)
-    if verbose:
-        print(f"[REACH] reachable_nodes={len(reachable)} on_path={len(on_path)} AND_on_path={num_reach_and} PO_on_path={num_reach_po}")
-
-    bench_name = os.path.basename(pt_path)
-    lines = [f'# Benchmark "{bench_name}" written by AIG-GAN']
-
-    # inputs
-    node_names = {}
-    defined_signals = set()
-    input_counter = 1
-    for i in range(num_nodes):
-        if node_types[i] == PI:
-            name = f"N{input_counter}"
-            node_names[i] = name
-            lines.append(f"INPUT({name})")
-            defined_signals.add(name)
-            input_counter += 1
-        else:
-            node_names[i] = f"n{i}"
-
-    # AND/internal
-    not_defs = set()
-    body_lines = []
-    and_defined = set()
-    for i in range(num_nodes):
-<<<<<<< HEAD
-        if node_types[i] != AND or i not in active_region:
-            continue
-        preds = [(s, inv) for (s, inv) in edge_map.get(i, []) if s in active_region and node_types[s] in (PI, AND)]
-=======
-        if node_types[i] != AND or i not in on_path:
-            continue
-        preds = [(s, inv) for (s, inv) in edge_map.get(i, []) if s in on_path and node_types[s] in (PI, AND)]
->>>>>>> 23899576
-        if node_depth is not None:
-            preds = sorted(preds, key=lambda t: (float(node_depth[t[0]]), t[0]))
-        else:
-            preds = sorted(preds, key=lambda t: t[0])
-        if len(preds) == 0:
-            continue
-        in_exprs = []
-        for src, inv in preds:
-            base = node_names[src]
-            if inv:
-                inv_name = f"{base}_not"
-                if inv_name not in not_defs:
-                    body_lines.append(f"{inv_name} = NOT({base})")
-                    not_defs.add(inv_name)
-                    defined_signals.add(inv_name)
-                base = inv_name
-            in_exprs.append(base)
-        # Ensure at least two fanins for structural AIG.
-        if len(in_exprs) == 1:
-            # Duplicate the single fanin to synthesise a degenerate AND (acts as buffer).
-            in_exprs.append(in_exprs[0])
-        # Build only AND logic (AIG 2-input). If >2 inputs, fold to tree.
-        if len(in_exprs) == 2:
-            body_lines.append(f"{node_names[i]} = AND({in_exprs[0]}, {in_exprs[1]})")
-        else:
-            acc = in_exprs[0]
-            for k, term in enumerate(in_exprs[1:-1], start=1):
-                tmp = f"{node_names[i]}_and{k}"
-                body_lines.append(f"{tmp} = AND({acc}, {term})")
-                defined_signals.add(tmp)
-                acc = tmp
-            body_lines.append(f"{node_names[i]} = AND({acc}, {in_exprs[-1]})")
-        defined_signals.add(node_names[i])
-        and_defined.add(i)
-
-    # outputs
-    output_counter = 1
-    added_outputs = set()
-<<<<<<< HEAD
-    outputs_emitted = 0
-=======
-    outputs_emitted = 0
-    outputs_to_and = 0
->>>>>>> 23899576
-    def resolve_output_signal(cand_s, cand_inv):
-        """Return a defined signal name to drive output or None."""
-        base = node_names[cand_s]
-        if node_types[cand_s] == AND and cand_s not in and_defined:
-            return None
-        if node_types[cand_s] == PI and base not in defined_signals:
-            defined_signals.add(base)
-        signal = base
-        if cand_inv:
-            inv_name = f"{base}_not_out{output_counter}"
-            body_lines.append(f"{inv_name} = NOT({base})")
-            defined_signals.add(inv_name)
-            signal = inv_name
-        return signal
-
-<<<<<<< HEAD
-    # Candidate POs: prefer those on a valid path; if none exist, accept any PO
-    # that has at least one predecessor to keep the output list non-empty.
-    po_candidates = []
-    for i in range(num_nodes):
-        if node_types[i] != PO:
-            continue
-        if i in on_path or (not on_path and (i in active_region or edge_map.get(i))):
-            po_candidates.append(i)
-
-    for i in po_candidates:
-        preds = [(s, inv) for (s, inv) in edge_map.get(i, []) if s in on_path]
-        if len(preds) == 0:
-            # Try relaxed predecessors if strict on_path yielded nothing.
-            preds = [(s, inv) for (s, inv) in edge_map.get(i, []) if s in active_region]
-        if len(preds) == 0:
-            preds = edge_map.get(i, [])
-        if len(preds) == 0:
-=======
-    for i in range(num_nodes):
-        if node_types[i] != PO or i not in on_path:
-            continue
-        preds = [(s, inv) for (s, inv) in edge_map.get(i, []) if s in on_path]
-        if len(preds) == 0:
->>>>>>> 23899576
-            continue
-        # Prefer AND-driven predecessor, then by depth
-        def sort_key(tup):
-            s, inv = tup
-            is_and = 1 if node_types[s] == AND else 0
-            d = float(node_depth[s]) if node_depth is not None else 0.0
-            return (-is_and, d, s)
-        preds_sorted = sorted(preds, key=sort_key)
-        base = None
-        for cand_s, cand_inv in preds_sorted:
-            # Prefer AND nodes with definitions, fall back to defined PIs.
-            if node_types[cand_s] == AND and cand_s not in and_defined:
-                continue
-            candidate = resolve_output_signal(cand_s, cand_inv)
-            if candidate is not None:
-                base = candidate
-                break
-        if base is None:
-            # As a last resort, try any predecessor regardless of type.
-            for cand_s, cand_inv in preds_sorted:
-                candidate = resolve_output_signal(cand_s, cand_inv)
-                if candidate is not None:
-                    base = candidate
-                    break
-        if base is None:
-            continue
-        driver_signal = base
-        # 如果 base 已在输出集合中，追加去重后缀
-        if base in added_outputs:
-            base = f"{base}_dup{output_counter}"
-        lines.append(f"OUTPUT({base})")
-        added_outputs.add(base)
-        output_counter += 1
-        outputs_emitted += 1
-<<<<<<< HEAD
-
-    # Fallback: if no outputs emitted but there are ANDs on-path, synthesize outputs from deepest ANDs
-    if outputs_emitted == 0:
-        and_nodes_on_path = [i for i in range(num_nodes) if node_types[i] == AND and i in active_region and i in and_defined]
-        if len(and_nodes_on_path) == 0:
-            # as last resort, pick any AND that we defined
-            and_nodes_on_path = [i for i in range(num_nodes) if node_types[i] == AND and i in and_defined]
-=======
-        if driver_signal in defined_signals:
-            outputs_to_and += 1
-
-    # Fallback: if no outputs emitted but there are ANDs on-path, synthesize outputs from deepest ANDs
-    if outputs_to_and == 0:
-        and_nodes_on_path = [i for i in range(num_nodes) if node_types[i] == AND and i in on_path and i in and_defined]
-        if len(and_nodes_on_path) == 0:
-            # as last resort, pick any AND reachable from PI
-            and_nodes_on_path = [i for i in range(num_nodes) if node_types[i] == AND and i in reachable and i in and_defined]
->>>>>>> 23899576
-        if len(and_nodes_on_path) > 0:
-            # pick up to 2 deepest ANDs
-            if node_depth is not None:
-                and_nodes_on_path.sort(key=lambda i: (float(node_depth[i]), i), reverse=True)
-            else:
-                and_nodes_on_path.sort(reverse=True)
-            for pick in and_nodes_on_path[:2]:
-                name = node_names[pick]
-                if name not in added_outputs:
-                    lines.append(f"OUTPUT({name})")
-                    added_outputs.add(name)
-                    output_counter += 1
-<<<<<<< HEAD
-        elif reachable:
-            # If we still have nothing, expose a couple of primary inputs so the
-            # bench remains syntactically valid even for trivial graphs.
-            pi_fallback = [i for i in range(num_nodes) if node_types[i] == PI]
-            for pick in pi_fallback[: max(1, min(2, len(pi_fallback)) )]:
-                name = node_names[pick]
-                if name not in added_outputs:
-                    lines.append(f"OUTPUT({name})")
-                    added_outputs.add(name)
-                    output_counter += 1
-=======
->>>>>>> 23899576
-
-    lines.extend(body_lines)
-    os.makedirs(os.path.dirname(out_path) or ".", exist_ok=True)
-    with open(out_path, "w") as f:
-        f.write("\n".join(lines))
-
-    if verbose:
-        and_count = sum(1 for b in body_lines if " = AND(" in b)
-        print(f"[INFO] Saved .bench: {out_path} (nodes={num_nodes}, outputs={output_counter-1}, ANDs={and_count})")
-        if and_count == 0:
-            print("[WARN] No AND gates emitted. Upstream graph may be degenerate.")
-
-
-if __name__ == "__main__":
-    import argparse
-    parser = argparse.ArgumentParser(description="Convert PyG .pt -> valid .bench for ABC (AIG)")
-    parser.add_argument("--input", "-i", required=True)
-    parser.add_argument("--output", "-o", required=True)
-    args = parser.parse_args()
-    pt_to_bench(args.input, args.output)
+import torch
+import os
+from torch_geometric.data import Data
+from collections import defaultdict
+
+PI, PO, AND = 0, 1, 2
+
+
+def _sanitize_and_orient_edges(edge_index, edge_attr, node_types, node_depth=None, verbose=True):
+    import numpy as np
+    num_nodes = node_types.shape[0]
+    priority = {PI: 0, AND: 1, PO: 2}
+
+    if edge_index is None:
+        return np.zeros((2, 0), dtype=int), np.zeros((0,), dtype=int)
+
+    e_src = edge_index[0].tolist()
+    e_dst = edge_index[1].tolist()
+    if edge_attr is None:
+        e_inv = [0] * len(e_src)
+    else:
+        # Robust flatten for numpy/list/torch
+        try:
+            ea_arr = np.asarray(edge_attr).reshape(-1)
+            e_inv = ea_arr.tolist()
+        except Exception:
+            # Fallback to list
+            e_inv = list(edge_attr)
+
+    total = len(e_src)
+    removed_self = removed_oob = removed_pp = flips = 0
+    cleaned = []
+
+    for s, d, inv in zip(e_src, e_dst, e_inv):
+        if s is None or d is None:
+            continue
+        if s < 0 or d < 0 or s >= num_nodes or d >= num_nodes:
+            removed_oob += 1
+            continue
+        if s == d:
+            removed_self += 1
+            continue
+        ts, td = int(node_types[s]), int(node_types[d])
+        # drop PI->PI or PO->PO
+        if (ts == PI and td == PI) or (ts == PO and td == PO):
+            removed_pp += 1
+            continue
+        # prefer into non-PI
+        if td == PI and ts != PI:
+            s, d, ts, td = d, s, td, ts
+            flips += 1
+        # avoid from PO
+        if ts == PO and td != PO:
+            s, d, ts, td = d, s, td, ts
+            flips += 1
+        # prefer increasing depth
+        if node_depth is not None:
+            ds = float(node_depth[s])
+            dd = float(node_depth[d])
+            if ds > dd:
+                s, d, ts, td = d, s, td, ts
+                flips += 1
+        # enforce type priority
+        if priority.get(ts, 9) > priority.get(td, -1):
+            s, d, ts, td = d, s, td, ts
+            flips += 1
+        # final guard
+        if (ts == PI and td == PI) or (ts == PO and td == PO):
+            removed_pp += 1
+            continue
+        cleaned.append((int(s), int(d), int(inv)))
+
+    # dedup
+    seen = set()
+    deduped = []
+    for s, d, inv in cleaned:
+        key = (s, d, inv)
+        if key in seen:
+            continue
+        seen.add(key)
+        deduped.append((s, d, inv))
+
+    # enforce strictly increasing depth if provided (adaptive)
+    depth_filtered = []
+    dropped_non_increasing = 0
+    if node_depth is not None and len(deduped) > 0:
+        for s, d, inv in deduped:
+            ds = float(node_depth[s])
+            dd = float(node_depth[d])
+            if ds < dd:
+                depth_filtered.append((s, d, inv))
+            else:
+                dropped_non_increasing += 1
+        # If depth filtering removes too many edges, disable it (fallback to type-only + cycle breaking)
+        if dropped_non_increasing > 0.3 * len(deduped):
+            depth_filtered = deduped
+            depth_filter_disabled = True
+        else:
+            depth_filter_disabled = False
+    else:
+        depth_filtered = deduped
+        depth_filter_disabled = False
+
+    # break residual cycles via Kahn: iteratively remove one incoming edge from nodes in cycles
+    def break_cycles_trimming(edges, n):
+        if not edges:
+            return [], 0
+        from collections import defaultdict, deque
+        edges = list(edges)
+        removed_cycle_edges = 0
+        while True:
+            indeg = [0] * n
+            g = [[] for _ in range(n)]
+            for s, d, _ in edges:
+                if 0 <= s < n and 0 <= d < n:
+                    g[s].append(d)
+                    indeg[d] += 1
+            q = deque([i for i in range(n) if indeg[i] == 0])
+            seen = 0
+            order = []
+            while q:
+                u = q.popleft()
+                order.append(u)
+                seen += 1
+                for v in g[u]:
+                    indeg[v] -= 1
+                    if indeg[v] == 0:
+                        q.append(v)
+            if seen == n:
+                # DAG
+                return edges, removed_cycle_edges
+            # find a node still with indegree>0 to cut an incoming edge
+            victim = None
+            for i in range(n):
+                if indeg[i] > 0:
+                    victim = i
+                    break
+            if victim is None:
+                return edges, removed_cycle_edges
+            # choose an incoming edge to victim to remove; prefer one with non-increasing depth
+            incoming_idx = -1
+            for idx, (s, d, inv) in enumerate(edges):
+                if d == victim:
+                    if node_depth is not None and not (float(node_depth[s]) < float(node_depth[d])):
+                        incoming_idx = idx
+                        break
+                    if incoming_idx == -1:
+                        incoming_idx = idx
+            if incoming_idx == -1:
+                return edges, removed_cycle_edges
+            edges.pop(incoming_idx)
+            removed_cycle_edges += 1
+
+    broken_edges, removed_cycle_edges = break_cycles_trimming(depth_filtered, num_nodes)
+
+    if verbose:
+        kept = len(deduped)
+        kept2 = len(depth_filtered)
+        kept3 = len(broken_edges)
+        print(f"[CLEAN] total={total} kept={kept} removed_self={removed_self} removed_oob={removed_oob} removed_PP={removed_pp} flips={flips}")
+        if node_depth is not None:
+            print(f"[CLEAN] dropped_non_increasing={dropped_non_increasing}")
+            if depth_filter_disabled:
+                print(f"[CLEAN] depth_filter_disabled=True (fallback to type-only)")
+        if removed_cycle_edges > 0:
+            print(f"[CLEAN] removed_cycle_edges={removed_cycle_edges} (DAG enforced)")
+
+    if not broken_edges:
+        return np.zeros((2, 0), dtype=int), np.zeros((0,), dtype=int)
+
+    new_src, new_dst, new_inv = zip(*broken_edges)
+    return (torch.tensor([new_src, new_dst], dtype=torch.long).numpy(),
+            torch.tensor(new_inv, dtype=torch.long).numpy())
+
+
+essential_types = {PI, AND, PO}
+
+def _reachable_from_inputs(edge_index, node_types):
+    num_nodes = node_types.shape[0]
+    succ = defaultdict(list)
+    if edge_index is not None and edge_index.shape[1] > 0:
+        for s, d in zip(edge_index[0].tolist(), edge_index[1].tolist()):
+            succ[int(s)].append(int(d))
+    frontier = [i for i in range(num_nodes) if int(node_types[i]) == PI]
+    seen = set(frontier)
+    while frontier:
+        nxt = []
+        for u in frontier:
+            for v in succ.get(u, []):
+                if v not in seen:
+                    seen.add(v)
+                    nxt.append(v)
+        frontier = nxt
+    return seen
+
+
+def _reverse_reachable_to_pos(edge_index, node_types):
+    num_nodes = node_types.shape[0]
+    preds = defaultdict(list)
+    if edge_index is not None and edge_index.shape[1] > 0:
+        for s, d in zip(edge_index[0].tolist(), edge_index[1].tolist()):
+            preds[int(d)].append(int(s))
+    frontier = [i for i in range(num_nodes) if int(node_types[i]) == PO]
+    seen = set(frontier)
+    while frontier:
+        nxt = []
+        for v in frontier:
+            for p in preds.get(v, []):
+                if p not in seen:
+                    seen.add(p)
+                    nxt.append(p)
+        frontier = nxt
+    return seen
+
+
+def pt_to_bench(pt_path, out_path, verbose=True):
+    raw = torch.load(pt_path, map_location="cpu", weights_only=False)
+    data = Data(**raw) if isinstance(raw, dict) and "x" in raw else raw
+
+    x = data.x.numpy()
+    node_types = x[:, 0].astype(int)
+    num_nodes = x.shape[0]
+
+    node_depth = getattr(data, 'node_depth', None)
+    if node_depth is not None:
+        try:
+            node_depth = node_depth.numpy()
+        except Exception:
+            pass
+
+    edge_index = data.edge_index.numpy() if getattr(data, 'edge_index', None) is not None else torch.zeros((2,0), dtype=torch.long).numpy()
+    edge_attr = data.edge_attr.view(-1).numpy() if getattr(data, 'edge_attr', None) is not None else [0]* (edge_index.shape[1] if edge_index is not None else 0)
+
+    # sanitize & orient
+    edge_index, edge_attr = _sanitize_and_orient_edges(edge_index, edge_attr, node_types, node_depth=node_depth, verbose=verbose)
+
+    # preds map
+    edge_map = {i: [] for i in range(num_nodes)}
+    for e in range(edge_index.shape[1] if edge_index is not None else 0):
+        s = int(edge_index[0, e])
+        d = int(edge_index[1, e])
+        inv = int(edge_attr[e])
+        edge_map.setdefault(d, []).append((s, inv))
+
+    # reachability: forward from PI and backward from PO, on-path = intersection
+    reachable = _reachable_from_inputs(edge_index, node_types)
+    rev_reach = _reverse_reachable_to_pos(edge_index, node_types)
+    on_path = reachable & rev_reach
+    # If there is no clean PI->PO path (common for noisy samples), fall back to a
+    # maximally connected region so that we can still emit a structurally valid
+    # circuit instead of returning an empty netlist.
+    if on_path:
+        active_region = set(on_path)
+    elif reachable:
+        active_region = set(reachable)
+    elif rev_reach:
+        active_region = set(rev_reach)
+    else:
+        active_region = set(i for i in range(num_nodes) if node_types[i] in (PI, AND, PO))
+    num_reach_and = sum(1 for i in range(num_nodes) if node_types[i] == AND and i in on_path)
+    num_reach_po = sum(1 for i in range(num_nodes) if node_types[i] == PO and i in on_path)
+    if verbose:
+        print(f"[REACH] reachable_nodes={len(reachable)} on_path={len(on_path)} AND_on_path={num_reach_and} PO_on_path={num_reach_po}")
+
+    bench_name = os.path.basename(pt_path)
+    lines = [f'# Benchmark "{bench_name}" written by AIG-GAN']
+
+    # inputs
+    node_names = {}
+    defined_signals = set()
+    input_counter = 1
+    for i in range(num_nodes):
+        if node_types[i] == PI:
+            name = f"N{input_counter}"
+            node_names[i] = name
+            lines.append(f"INPUT({name})")
+            defined_signals.add(name)
+            input_counter += 1
+        else:
+            node_names[i] = f"n{i}"
+
+    # AND/internal
+    not_defs = set()
+    body_lines = []
+    and_defined = set()
+    for i in range(num_nodes):
+        if node_types[i] != AND or i not in active_region:
+            continue
+        preds = [(s, inv) for (s, inv) in edge_map.get(i, []) if s in active_region and node_types[s] in (PI, AND)]
+        if node_depth is not None:
+            preds = sorted(preds, key=lambda t: (float(node_depth[t[0]]), t[0]))
+        else:
+            preds = sorted(preds, key=lambda t: t[0])
+        if len(preds) == 0:
+            continue
+        in_exprs = []
+        for src, inv in preds:
+            base = node_names[src]
+            if inv:
+                inv_name = f"{base}_not"
+                if inv_name not in not_defs:
+                    body_lines.append(f"{inv_name} = NOT({base})")
+                    not_defs.add(inv_name)
+                    defined_signals.add(inv_name)
+                base = inv_name
+            in_exprs.append(base)
+        # Ensure at least two fanins for structural AIG.
+        if len(in_exprs) == 1:
+            # Duplicate the single fanin to synthesise a degenerate AND (acts as buffer).
+            in_exprs.append(in_exprs[0])
+        # Build only AND logic (AIG 2-input). If >2 inputs, fold to tree.
+        if len(in_exprs) == 2:
+            body_lines.append(f"{node_names[i]} = AND({in_exprs[0]}, {in_exprs[1]})")
+        else:
+            acc = in_exprs[0]
+            for k, term in enumerate(in_exprs[1:-1], start=1):
+                tmp = f"{node_names[i]}_and{k}"
+                body_lines.append(f"{tmp} = AND({acc}, {term})")
+                defined_signals.add(tmp)
+                acc = tmp
+            body_lines.append(f"{node_names[i]} = AND({acc}, {in_exprs[-1]})")
+        defined_signals.add(node_names[i])
+        and_defined.add(i)
+
+    # outputs
+    output_counter = 1
+    added_outputs = set()
+    outputs_emitted = 0
+    def resolve_output_signal(cand_s, cand_inv):
+        """Return a defined signal name to drive output or None."""
+        base = node_names[cand_s]
+        if node_types[cand_s] == AND and cand_s not in and_defined:
+            return None
+        if node_types[cand_s] == PI and base not in defined_signals:
+            defined_signals.add(base)
+        signal = base
+        if cand_inv:
+            inv_name = f"{base}_not_out{output_counter}"
+            body_lines.append(f"{inv_name} = NOT({base})")
+            defined_signals.add(inv_name)
+            signal = inv_name
+        return signal
+
+    # Candidate POs: prefer those on a valid path; if none exist, accept any PO
+    # that has at least one predecessor to keep the output list non-empty.
+    po_candidates = []
+    for i in range(num_nodes):
+        if node_types[i] != PO:
+            continue
+        if i in on_path or (not on_path and (i in active_region or edge_map.get(i))):
+            po_candidates.append(i)
+
+    for i in po_candidates:
+        preds = [(s, inv) for (s, inv) in edge_map.get(i, []) if s in on_path]
+        if len(preds) == 0:
+            # Try relaxed predecessors if strict on_path yielded nothing.
+            preds = [(s, inv) for (s, inv) in edge_map.get(i, []) if s in active_region]
+        if len(preds) == 0:
+            preds = edge_map.get(i, [])
+        if len(preds) == 0:
+            continue
+        # Prefer AND-driven predecessor, then by depth
+        def sort_key(tup):
+            s, inv = tup
+            is_and = 1 if node_types[s] == AND else 0
+            d = float(node_depth[s]) if node_depth is not None else 0.0
+            return (-is_and, d, s)
+        preds_sorted = sorted(preds, key=sort_key)
+        base = None
+        for cand_s, cand_inv in preds_sorted:
+            # Prefer AND nodes with definitions, fall back to defined PIs.
+            if node_types[cand_s] == AND and cand_s not in and_defined:
+                continue
+            candidate = resolve_output_signal(cand_s, cand_inv)
+            if candidate is not None:
+                base = candidate
+                break
+        if base is None:
+            # As a last resort, try any predecessor regardless of type.
+            for cand_s, cand_inv in preds_sorted:
+                candidate = resolve_output_signal(cand_s, cand_inv)
+                if candidate is not None:
+                    base = candidate
+                    break
+        if base is None:
+            continue
+        driver_signal = base
+        # 如果 base 已在输出集合中，追加去重后缀
+        if base in added_outputs:
+            base = f"{base}_dup{output_counter}"
+        lines.append(f"OUTPUT({base})")
+        added_outputs.add(base)
+        output_counter += 1
+        outputs_emitted += 1
+
+    # Fallback: if no outputs emitted but there are ANDs on-path, synthesize outputs from deepest ANDs
+    if outputs_emitted == 0:
+        and_nodes_on_path = [i for i in range(num_nodes) if node_types[i] == AND and i in active_region and i in and_defined]
+        if len(and_nodes_on_path) == 0:
+            # as last resort, pick any AND that we defined
+            and_nodes_on_path = [i for i in range(num_nodes) if node_types[i] == AND and i in and_defined]
+        if len(and_nodes_on_path) > 0:
+            # pick up to 2 deepest ANDs
+            if node_depth is not None:
+                and_nodes_on_path.sort(key=lambda i: (float(node_depth[i]), i), reverse=True)
+            else:
+                and_nodes_on_path.sort(reverse=True)
+            for pick in and_nodes_on_path[:2]:
+                name = node_names[pick]
+                if name not in added_outputs:
+                    lines.append(f"OUTPUT({name})")
+                    added_outputs.add(name)
+                    output_counter += 1
+        elif reachable:
+            # If we still have nothing, expose a couple of primary inputs so the
+            # bench remains syntactically valid even for trivial graphs.
+            pi_fallback = [i for i in range(num_nodes) if node_types[i] == PI]
+            for pick in pi_fallback[: max(1, min(2, len(pi_fallback)) )]:
+                name = node_names[pick]
+                if name not in added_outputs:
+                    lines.append(f"OUTPUT({name})")
+                    added_outputs.add(name)
+                    output_counter += 1
+
+    lines.extend(body_lines)
+    os.makedirs(os.path.dirname(out_path) or ".", exist_ok=True)
+    with open(out_path, "w") as f:
+        f.write("\n".join(lines))
+
+    if verbose:
+        and_count = sum(1 for b in body_lines if " = AND(" in b)
+        print(f"[INFO] Saved .bench: {out_path} (nodes={num_nodes}, outputs={output_counter-1}, ANDs={and_count})")
+        if and_count == 0:
+            print("[WARN] No AND gates emitted. Upstream graph may be degenerate.")
+
+
+if __name__ == "__main__":
+    import argparse
+    parser = argparse.ArgumentParser(description="Convert PyG .pt -> valid .bench for ABC (AIG)")
+    parser.add_argument("--input", "-i", required=True)
+    parser.add_argument("--output", "-o", required=True)
+    args = parser.parse_args()
+    pt_to_bench(args.input, args.output)